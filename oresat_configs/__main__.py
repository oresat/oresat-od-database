--- conflicted
+++ resolved
@@ -39,12 +39,7 @@
 ]
 
 
-<<<<<<< HEAD
-def oresat_configs() -> None:
-    """oresat_configs main."""
-=======
 if __name__ == "__main__":
->>>>>>> e9e47b54
     parser = argparse.ArgumentParser(prog="oresat_configs")
     parser.add_argument("--version", action="version", version="%(prog)s v" + __version__)
     parser.set_defaults(func=lambda x: parser.print_help())
