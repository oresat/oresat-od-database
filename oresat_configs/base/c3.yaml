std_objects:
  - cob_id_sync
  - communication_cycle_period
  - consumer_heartbeat_time
  - sdo_client_parameter

objects:
  - index: 0x4000
    name: status
    data_type: uint8
    value_descriptions:
      pre_deply: 66
      deploy: 67
      standby: 68
      beacon: 69
      edl: 70
    access_type: ro

  - index: 0x4001
    name: reset_timeout
    data_type: uint32
    description: the reset system timeout
    access_type: const
    default: 86400 # 24 hours
    unit: s

  - index: 0x4002
    name: mode
    data_type: uint8
    description: the oresat system mode
    access_type: ro

  - index: 0x4003
    name: hw_id
    data_type: uint8
    description: the hardware id
    access_type: ro

  - index: 0x4004
    name: tx_control
    object_type: record
    subindexes:
      - subindex: 0x1
        name: enable
        data_type: bool
        description: tx status
        access_type: ro

      - subindex: 0x2
        name: timeout
        data_type: uint32
        description: tx enable timeout
        access_type: const
        default: 1209600 # 2 weeks
        unit: s

      - subindex: 0x3
        name: last_enable_timestamp
        data_type: uint32
        description: last tx enable timestamp
        access_type: ro
        unit: s

  - index: 0x4005
    name: antennas
    object_type: record
    subindexes:
      - subindex: 0x1
        name: deployed
        data_type: bool
        description: antennas are deployed
        access_type: ro

      - subindex: 0x2
        name: attempts
        data_type: uint8
        description: number of deployment attempts before continuing
        access_type: const
        default: 3

      - subindex: 0x3
        name: pre_attempt_timeout
        data_type: uint8
        description: timeout before trying to deploy the antennas
        access_type: const
        default: 300 # 5 minutes
        unit: s

      - subindex: 0x4
        name: attempt_timeout
        data_type: uint8
        description: duration of a deployment attempt
        access_type: const
        default: 10
        unit: s

      - subindex: 0x5
        name: reattempt_timeout
        data_type: uint8
        description: timeout between deployment reattempts
        access_type: const
        default: 15
        unit: s

      - subindex: 0x6
        name: deploy_monopole_now
        data_type: bool
        description: deploy the monopole antennas now
        access_type: wo

      - subindex: 0x7
        name: deploy_helical_now
        data_type: bool
        description: deploy the helical antenna now
        access_type: wo

      - subindex: 0x8
        name: good_test_threshold
        data_type: uint16
        description: |
          when testing the antennas, any voltage above this threshold is considered good
        access_type: const
        default: 100
        unit: mV

      - subindex: 0x9
        name: test_monopole_is_good
        data_type: bool
        description: test the monopole antennas
        access_type: ro

      - subindex: 0xa
        name: test_helical_is_good
        data_type: bool
        description: test the helical antenna
        access_type: ro

      - subindex: 0xb
        name: monopole_voltage
        data_type: uint16
        description: monopole voltage
        access_type: ro
        unit: mV

      - subindex: 0xc
        name: helical_voltage
        data_type: uint16
        description: helical voltage
        access_type: ro
        unit: mV

      - subindex: 0xd
        name: attempt_between_timeout
        data_type: uint32
        description: timeout between monopole and helical deployments for an attempt
        access_type: const
        default: 5
        unit: s

  - index: 0x4006
    name: lband
    object_type: record
    subindexes:
      - subindex: 0x1
        name: rx_bytes
        data_type: uint32
        description: lband received byte count
        access_type: ro
        unit: B

      - subindex: 0x2
        name: rx_packets
        data_type: uint32
        description: lband received packet count
        access_type: ro

      - subindex: 0x3
        name: rssi
        data_type: int8
        description: lband rssi of last packet received after lna, filters, and digital channel filter
        access_type: ro
        unit: dB

      - subindex: 0x4
        name: synth_lock
        data_type: bool
        description: lband si41xx synthesizer lock indicator
        access_type: ro

      - subindex: 0x5
        name: synth_relock_count
        data_type: uint8
        description: lband si41xx synthesizer relock count since boot
        access_type: ro

  - index: 0x4007
    name: uhf
    object_type: record
    subindexes :
      - subindex: 0x1
        name: rx_bytes
        data_type: uint32
        description: uhf received byte count
        access_type: ro
        unit: B

      - subindex: 0x2
        name: rx_packets
        data_type: uint32
        description: uhf received packet count
        access_type: ro

      - subindex: 0x3
        name: rssi
        data_type: int8
        description: uhf rssi of last packet received after lna, filters, and digital channel filter
        access_type: ro
        unit: dB

  - index: 0x4008
    name: edl
    object_type: record
    subindexes:
      - subindex: 0x1
        name: crypto_key_0
        data_type: octet_str
        description: edl crypto key 0
        access_type: wo
        length: 32

      - subindex: 0x2
        name: crypto_key_1
        data_type: octet_str
        description: edl crypto key 1
        access_type: wo
        length: 32

      - subindex: 0x3
        name: crypto_key_2
        data_type: octet_str
        description: edl crypto key 2
        access_type: wo
        length: 32

      - subindex: 0x4
        name: crypto_key_3
        data_type: octet_str
        description: edl crypto key 3
        access_type: wo
        length: 32

      - subindex: 0x5
        name: active_crypto_key
        data_type: uint8
        description: selected edl crypto key
        access_type: ro
        high_level: 3

      - subindex: 0x6
        name: sequence_count
        data_type: uint32
        description: edl sequence count
        access_type: ro

      - subindex: 0x7
        name: rejected_count
        data_type: uint32
        description: edl sequence count
        access_type: ro

      - subindex: 0x8
        name: vc1_sequence_count
        data_type: uint32
        description: edl virtual channel 1 sequence count
        access_type: ro

      - subindex: 0x9
        name: vc1_rejected_count
        data_type: uint32
        description: edl virtual channel 1 reject count
        access_type: ro

      - subindex: 0xa
        name: vc1_expedite_count
        data_type: uint32
        description: edl virtual channel 1 expedite count
        access_type: ro

      - subindex: 0xb
        name: last_timestamp
        data_type: uint64
        description: scet timestamp of last valid edl command
        access_type: ro

      - subindex: 0xc
        name: timeout
        data_type: uint32
        description: edl timeout
        access_type: const
        default: 60
        unit: s

  - index: 0x4009
    name: opd
    object_type: record
    subindexes:
      - subindex: 0x1
        name: status
        data_type: uint8
        description: opd system enable status
        value_descriptions:
          disable: 0
          enable: 1
          fault: 2
          dead: 3
        access_type: rw

      - subindex: 0x2
        name: has_fault
        data_type: uint8
        description: opd system circuit has a fault
        access_type: ro

      - subindex: 0x3
        name: current
        data_type: uint8
        description: opd system current draw
        access_type: ro
        unit: mA

      - subindex: 0x4
        name: scan
        data_type: bool
        description: scan for opd nodes
        access_type: wo

      - subindex: 0x5
        name: reset
        data_type: bool
        description: reset the opd system
        access_type: wo

      - subindex: 0x6
        name: reset_attempts
        data_type: uint8
        description: number of reset attempts for the opd system before it is considered dead
        access_type: rw
        default: 3

      - subindex: 0x7
        name: reset_delay
        data_type: uint8
        description: delay between opd system resets
        access_type: rw
        default: 10
        unit: s

      - subindex: 0x8
        name: nodes_status_json
        data_type: str
        description: status of all node as a json string
        access_type: ro
        default: "{}"

      - subindex: 0x9
        name: node_select
        data_type: uint8
        description: select a opd node via its node id
        access_type: rw

      - subindex: 0xa
        name: node_status
        data_type: uint8
        description: enable/disable selected node on write or get current state by read
        value_descriptions:
          disable: 0x1
          enable: 0x2
          fault: 0x3
          dead: 0x4
          not_found: 0xff
        access_type: rw

      - subindex: 0xb
        name: node_reset
        data_type: bool
        description: reset the selected node
        access_type: wo

      - subindex: 0xc
        name: node_reset_attempts
        data_type: uint8
        description: number of reset attempts for a opd node before it is considered dead
        access_type: rw
        default: 3

  - index: 0x400a
    name: beacon
    object_type: record
    subindexes:
      - subindex: 0x1
        name: revision
        data_type: uint8
        description: the beacon revision number
        access_type: const
        # default set via beacon.yaml file

      - subindex: 0x2
        name: src_callsign
        data_type: str
        description: the ax.25 header source callsign
        access_type: const
        # default set via beacon.yaml file

      - subindex: 0x3
        name: dest_callsign
        data_type: str
        description: the ax.25 header destination callsign
        access_type: const
        # default set via beacon.yaml file

      - subindex: 0x4
        name: start_chars
        data_type: str
        description: the aprs start characters
        access_type: const
        default: "{{z"

      - subindex: 0x5
        name: delay
        data_type: uint32
        description: delay between beacons or 0 to disable
        access_type: const
        default: 30
        unit: s

      - subindex: 0x6
        name: send_now
        data_type: bool
        description: send a beacon now
        access_type: wo

      - subindex: 0x7
        name: last_timestamp
        data_type: uint64
        description: scet timestamp of last beacon
        access_type: ro

      - subindex: 0x8
        name: src_ssid
        data_type: uint8
        description: the ax.25 header source ssid
        access_type: const
        # default set via beacon.yaml file

      - subindex: 0x9
        name: dest_ssid
        data_type: uint8
        description: the ax.25 header destination ssid
        access_type: const
        # default set via beacon.yaml file

      - subindex: 0xa
        name: control
        data_type: uint8
        description: the ax.25 header control field
        access_type: const
        # default set via beacon.yaml file

      - subindex: 0xb
        name: pid
        data_type: uint8
        description: the ax.25 header pid (protocol identifier) field
        access_type: const
        # default set via beacon.yaml file

      - subindex: 0xc
        name: command
        data_type: bool
        description: the ax.25 header destination c-bit value
        access_type: const
        # default set via beacon.yaml file

      - subindex: 0xd
        name: response
        data_type: bool
        description: the ax.25 header source c-bit value
        access_type: const
        # default set via beacon.yaml file

  - index: 0x400b
    name: rtc
    object_type: record
    description: rtc info, OreSat0 only as Linux handles the rtc
    subindexes:
      - subindex: 0x1
        name: timestamp
        data_type: uint32
        description: the last saved timestamp
        unit: s

      - subindex: 0x2
        name: alarm_a
        data_type: uint32
        description: the last state of alarm a

      - subindex: 0x3
        name: alarm_b
        data_type: uint32
        description: the last state of alarm b

      - subindex: 0x4
        name: wakeup_interval
        data_type: uint32
        description: the last state of wakeup interval

  - index: 0x400c
    name: node_manager
    object_type: record
    subindexes:
      - subindex: 0x1
        name: status_json
        data_type: str
        description: JSON with status of all nodes
        access_type: ro
        default: "[]"

      - subindex: 0x2
        name: total_nodes
        data_type: uint8
        description: total number of OreSat nodes
        access_type: ro

      - subindex: 0x3
        name: nodes_off
        data_type: uint8
        description: number of OreSat nodes in off state
        access_type: ro

      - subindex: 0x4
        name: nodes_booting
        data_type: uint8
        description: number of OreSat nodes in boot state
        access_type: ro

      - subindex: 0x5
        name: nodes_on
        data_type: uint8
        description: number of OreSat nodes in on state
        access_type: ro

      - subindex: 0x6
        name: nodes_with_errors
        data_type: uint8
        description: number of OreSat nodes in error state
        access_type: ro

      - subindex: 0x7
        name: nodes_not_found
        data_type: uint8
        description: number of OreSat nodes in not_found state
        access_type: ro

      - subindex: 0x8
        name: nodes_dead
        data_type: uint8
        description: number of OreSat nodes in dead state
        access_type: ro

  - index: 0x400d
    name: node_status
    object_type: array
    description: OreSat node status
    generate_subindexes:
      subindexes: node_ids
      names: node_ids
      data_type: uint8
      access_type: ro
      value_descriptions:
        off: 0
        boot: 1
        on: 2
        error: 3
        not_found: 4
        dead: 0xff

  - index: 0x400e
    name: adcs_manager
    object_type: record
<<<<<<< HEAD
    description: OreSat adcs management
    subindexes:
      - subindex: 0x1
        name: manual
        data_type: bool
        description: turn on manual mode
        access_type: rw

      - subindex: 0x2
        name: signals
        data_type: str
        description: json string of requested control signals
        access_type: rw
        default: "{}"

      - subindex: 0x3
        name: feedback
        data_type: str
        description: json string of feedback signals
        access_type: rw
        default: "{}"
=======
    subindexes:
      - subindex: 0x1
        name: mode
        data_type: uint8
        description: current adcs mode
        access_type: ro
>>>>>>> cad883e8


tpdos:
  - num: 1 # time sync TPDO
    fields:
      - [scet]

fram:
  # DO NOT change this order, only append!
  - [status]
  - [rtc, timestamp]
  - [rtc, alarm_a]
  - [rtc, alarm_b]
  - [rtc, wakeup_interval]
  - [tx_control, last_enable_timestamp]
  - [edl, last_timestamp]
  - [antennas, deployed]
  - [system, power_cycles]
  - [lband, rx_bytes]
  - [lband, rx_packets]
  - [edl, vc1_sequence_count]
  - [edl, vc1_expedite_count]
  - [edl, sequence_count]
  - [edl, rejected_count]
  - [edl, crypto_key_0]
  - [edl, crypto_key_1]
  - [edl, crypto_key_2]
  - [edl, crypto_key_3]
  - [edl, active_crypto_key]
  - [uhf, rx_bytes]
  - [uhf, rx_packets]
  - [tx_control, enable]<|MERGE_RESOLUTION|>--- conflicted
+++ resolved
@@ -586,14 +586,12 @@
   - index: 0x400e
     name: adcs_manager
     object_type: record
-<<<<<<< HEAD
-    description: OreSat adcs management
-    subindexes:
-      - subindex: 0x1
-        name: manual
-        data_type: bool
-        description: turn on manual mode
-        access_type: rw
+    subindexes:
+      - subindex: 0x1
+        name: mode
+        data_type: uint8
+        description: current adcs mode
+        access_type: ro
 
       - subindex: 0x2
         name: signals
@@ -608,16 +606,6 @@
         description: json string of feedback signals
         access_type: rw
         default: "{}"
-=======
-    subindexes:
-      - subindex: 0x1
-        name: mode
-        data_type: uint8
-        description: current adcs mode
-        access_type: ro
->>>>>>> cad883e8
-
-
 tpdos:
   - num: 1 # time sync TPDO
     fields:
